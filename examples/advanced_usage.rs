--- conflicted
+++ resolved
@@ -5,11 +5,7 @@
     Config, CreateBuyerRequest, CreateOrderRequest, TapsilatClient, Validators,
     types::{
         BasketItemDTO, SubscriptionCreateRequest, SubscriptionBilling,
-<<<<<<< HEAD
-        BillingAddressDTO
-=======
         SubscriptionUser, BillingAddressDTO
->>>>>>> de7c25d4
     }
 };
 
@@ -134,11 +130,7 @@
         match client.get_order(ref_id) {
             Ok(order) => {
                 println!("   ✅ Order Retrieved!");
-<<<<<<< HEAD
-                println!("      ID: {}", order.id);
-=======
                 println!("      ID: {}", order.id.unwrap_or_default());
->>>>>>> de7c25d4
                 println!("      Status: {:?}", order.status);
             }
             Err(e) => println!("   ❌ Order Retrieval Failed: {}", e),
@@ -171,8 +163,6 @@
             country: Some("TR".to_string()),
             address: None, vat_number: None, zip_code: None
         }),
-<<<<<<< HEAD
-=======
         user: Some(SubscriptionUser {
             first_name: Some("Ahmet".to_string()),
             last_name: Some("Yılmaz".to_string()),
@@ -182,7 +172,6 @@
             country: Some("Turkey".to_string()),
             address: None, id: None, identity_number: None, zip_code: None
         }),
->>>>>>> de7c25d4
         // Initialize others to None
         card_id: None, cycle: None, external_reference_id: Some("ext_sub_01".to_string()),
         failure_url: None, payment_date: None, success_url: None,
